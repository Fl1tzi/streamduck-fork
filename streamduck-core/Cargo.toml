[package]
name = "streamduck-core"
authors = ["TheJebForge"]
version = "0.1.8"
description = "Core library of the Streamduck project"
edition = "2021"
readme = "../Readme.md"
license-file = "../LICENSE"
repository = "https://github.com/streamduck-org/streamduck"

# See more keys and their definitions at https://doc.rust-lang.org/cargo/reference/manifest.html

[dependencies]
streamdeck = "0.6"
hidapi = "1.4.1"
image = "0.24.1"
rand = "0.8.4"
rusttype = "0.9.2"
base64 = "0.13.0"
palette = "0.6.0"
serde = { version = "1.0.130", features = ["derive"] }
serde_json = "1.0.69"
log = "0.4"
flate2 = "1.0"
toml = "0.5.8"
dlopen = "0.1.8"
dlopen_derive = "0.1.4"
strum = "0.23"
strum_macros = "0.23"
itertools = "0.10.3"
<<<<<<< HEAD
dirs = "4.0.0"
=======
async-trait = "0.1.56"
async-recursion = "1.0.0"
tokio = { version = "1", features = ["full"] }
rayon = "1.5.3"
futures = "0.3.21"
>>>>>>> a78be0a0
<|MERGE_RESOLUTION|>--- conflicted
+++ resolved
@@ -28,12 +28,9 @@
 strum = "0.23"
 strum_macros = "0.23"
 itertools = "0.10.3"
-<<<<<<< HEAD
 dirs = "4.0.0"
-=======
 async-trait = "0.1.56"
 async-recursion = "1.0.0"
 tokio = { version = "1", features = ["full"] }
 rayon = "1.5.3"
-futures = "0.3.21"
->>>>>>> a78be0a0
+futures = "0.3.21"