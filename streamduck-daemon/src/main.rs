--- conflicted
+++ resolved
@@ -3,23 +3,17 @@
 #[cfg(target_family = "windows")]
 mod windows;
 
-<<<<<<< HEAD
 use clap::{Arg, command, value_parser, ArgAction};
+use clap::parser::ArgMatches;
 use std::path::PathBuf;
-use std::sync::{Arc, Mutex};
-use std::thread::spawn;
 use flexi_logger::{DeferredNow, FileSpec, Logger, LogSpecification, style, TS_DASHES_BLANK_COLONS_DOT_BLANK};
 use log::{LevelFilter, Record, log_enabled};
-=======
 use std::sync::Arc;
 use std::time::Duration;
-use flexi_logger::{DeferredNow, FileSpec, Logger, LogSpecification, style, TS_DASHES_BLANK_COLONS_DOT_BLANK};
-use log::{LevelFilter, Record};
 use rayon::ThreadPoolBuilder;
 use tokio::runtime::Builder;
 use tokio::signal;
 use tokio::sync::Mutex;
->>>>>>> a78be0a0
 use streamduck_core::font::{load_default_font, load_fonts_from_resources};
 use streamduck_core::modules::{load_base_modules, ModuleManager};
 use streamduck_core::config::Config;
@@ -45,7 +39,6 @@
 }
 
 fn main() {
-<<<<<<< HEAD
     // Init parser
     let matches = command!()
         .arg(
@@ -65,8 +58,6 @@
             )
         .get_matches();
     
-
-=======
     // Setting up Tokio runtime
     let runtime = Builder::new_multi_thread()
         .enable_all()
@@ -81,11 +72,10 @@
         .build_global().unwrap();
 
     // Spawning root task
-    runtime.block_on(async { root().await });
-}
-
-async fn root() {
->>>>>>> a78be0a0
+    runtime.block_on(async { root(matches).await });
+}
+
+async fn root(matches: ArgMatches) {
     // Initializing logger
     let mut builder = LogSpecification::builder();
     let level = || -> LevelFilter {
@@ -125,11 +115,7 @@
     let render_manager = RenderingManager::new();
 
     // Reading config
-<<<<<<< HEAD
-    let config = Arc::new(Config::get(custom_path()));
-=======
-    let config = Arc::new(Config::get().await);
->>>>>>> a78be0a0
+    let config = Arc::new(Config::get(custom_path()).await);
 
     // Initializing socket manager
     let socket_manager = SocketManager::new();
