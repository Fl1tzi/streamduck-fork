[package]
name = "streamduck-daemon"
authors = ["TheJebForge"]
version = "0.1.8"
description = "Daemon of the Streamduck project"
edition = "2021"
readme = "../Readme.md"
license = "LGPL-2.1-only"
repository = "https://github.com/streamduck-org/streamduck"

[lib]
name = "streamduck_daemon"
path = "src/lib.rs"

[[bin]]
name = "streamduck_daemon"
path = "src/main.rs"

[dependencies]
streamduck-core = {path = "../streamduck-core", version = "0.1.8" }
streamduck-actions = {path = "../streamduck-actions", version = "0.1.8" }
base64 = "0.13.0"
flate2 = "1.0"
serde = { version = "1.0.137", features = ["derive"] }
serde_json = "1.0.81"
flexi_logger = "0.22.5"
log = "0.4"
<<<<<<< HEAD
ctrlc = { version = "3.2.2", features = ["termination"]}
strum = "0.23"
strum_macros = "0.23"
clap = {version = "4.0.15", features = ["cargo"]}
=======
strum = "0.24"
strum_macros = "0.24"
itertools = "0.10.3"

tokio = { version = "1", features = ["full"] }
rayon = "1.5.3"
num_cpus = "1.13.1"
>>>>>>> a78be0a0

[target.'cfg(windows)'.dependencies]
winapi = {version = "0.3", features = ["wincon"]}

[package.metadata.wix]
name = "Streamduck"<|MERGE_RESOLUTION|>--- conflicted
+++ resolved
@@ -25,12 +25,9 @@
 serde_json = "1.0.81"
 flexi_logger = "0.22.5"
 log = "0.4"
-<<<<<<< HEAD
+
 ctrlc = { version = "3.2.2", features = ["termination"]}
-strum = "0.23"
-strum_macros = "0.23"
 clap = {version = "4.0.15", features = ["cargo"]}
-=======
 strum = "0.24"
 strum_macros = "0.24"
 itertools = "0.10.3"
@@ -38,7 +35,6 @@
 tokio = { version = "1", features = ["full"] }
 rayon = "1.5.3"
 num_cpus = "1.13.1"
->>>>>>> a78be0a0
 
 [target.'cfg(windows)'.dependencies]
 winapi = {version = "0.3", features = ["wincon"]}
